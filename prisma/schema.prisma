--- conflicted
+++ resolved
@@ -46,13 +46,8 @@
   // Relationships
   refreshTokens RefreshToken[]
 
-<<<<<<< HEAD
   @@map("users")
   @@schema("manhco")
-=======
-  @@schema("manhco")
-  @@map("user")
->>>>>>> ecbf8924
 }
 
 // Role model
@@ -64,13 +59,8 @@
   // Relationships
   users User[]
 
-<<<<<<< HEAD
   @@map("roles")
   @@schema("auth")
-=======
-  @@schema("auth")
-  @@map("role")
->>>>>>> ecbf8924
 }
 
 // Refresh Token model for token rotation
@@ -84,7 +74,6 @@
   user      User     @relation(fields: [userId], references: [id], onDelete: Cascade)
 
   @@index([userId])
-<<<<<<< HEAD
   @@map("refresh_tokens")
   @@schema("auth")
 }
@@ -104,8 +93,4 @@
 
   @@map("nsfw_restricted_countries")
   @@schema("manhco")
-=======
-  @@schema("auth")
-  @@map("refresh_token")
->>>>>>> ecbf8924
 }